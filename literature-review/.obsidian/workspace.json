--- conflicted
+++ resolved
@@ -13,20 +13,12 @@
             "state": {
               "type": "markdown",
               "state": {
-<<<<<<< HEAD
                 "file": "collection/@dathathri2020plugplaylanguagemodels.md",
-=======
-                "file": "collection/@lovelace2024diffusionguidedlanguagemodeling.md",
->>>>>>> 5f588fe0
                 "mode": "source",
                 "source": false
               },
               "icon": "lucide-file",
-<<<<<<< HEAD
               "title": "@dathathri2020plugplaylanguagemodels"
-=======
-              "title": "@lovelace2024diffusionguidedlanguagemodeling"
->>>>>>> 5f588fe0
             }
           }
         ],
@@ -124,17 +116,10 @@
             "state": {
               "type": "outline",
               "state": {
-<<<<<<< HEAD
                 "file": "collection/@dathathri2020plugplaylanguagemodels.md"
               },
               "icon": "lucide-list",
               "title": "Outline of @dathathri2020plugplaylanguagemodels"
-=======
-                "file": "collection/@lovelace2024diffusionguidedlanguagemodeling.md"
-              },
-              "icon": "lucide-list",
-              "title": "Outline of @lovelace2024diffusionguidedlanguagemodeling"
->>>>>>> 5f588fe0
             }
           }
         ]
@@ -164,11 +149,7 @@
             "state": {
               "type": "backlink",
               "state": {
-<<<<<<< HEAD
                 "file": "collection/@dathathri2020plugplaylanguagemodels.md",
-=======
-                "file": "collection/@lovelace2024diffusionguidedlanguagemodeling.md",
->>>>>>> 5f588fe0
                 "collapseAll": false,
                 "extraContext": false,
                 "sortOrder": "alphabetical",
@@ -178,11 +159,7 @@
                 "unlinkedCollapsed": true
               },
               "icon": "links-coming-in",
-<<<<<<< HEAD
               "title": "Backlinks for @dathathri2020plugplaylanguagemodels"
-=======
-              "title": "Backlinks for @lovelace2024diffusionguidedlanguagemodeling"
->>>>>>> 5f588fe0
             }
           }
         ],
@@ -223,29 +200,20 @@
       "daily-notes:Open today's daily note": false,
       "templates:Insert template": false,
       "command-palette:Open command palette": false,
-      "graph:Open graph view": false,
       "omnisearch:Omnisearch": false,
-      "obsidian-excalidraw-plugin:Create new drawing": false
+      "graph:Open graph view": false
     }
   },
   "active": "e6a31672ebacaf38",
   "lastOpenFiles": [
-<<<<<<< HEAD
+    "research-papers/Diffusion Guided Language Modeling.pdf",
+    "collection/@lovelace2024diffusionguidedlanguagemodeling.md",
     "collection/@liang2024controllabletextgenerationlarge.md",
     "collection/@kim-etal-2024-saama-technologies.md",
     "collection/@keskar2019ctrlconditionaltransformerlanguage.md",
     "collection/@dathathri2020plugplaylanguagemodels.md",
     "collection/@bao-etal-2024-ctyun.md",
     "collection/@chen2023meditron70bscalingmedicalpretraining.md",
-=======
-    "collection/@aeb0059a49724db4821a5a48a022d3e3.md",
-    "collection/@lovelace2024diffusionguidedlanguagemodeling.md",
-    "research-papers/f.txt",
-    "collection/@vishwanath2024medmobilemobilesizedlanguagemodel.md",
-    "collection/@yasunaga-etal-2022-linkbert.md",
-    "collection/@you-etal-2024-uiuc.md",
-    "collection/@zhou-etal-2024-team.md",
->>>>>>> 5f588fe0
     "collection/@yu2024rankragunifyingcontextranking.md",
     "collection/@zhou-etal-2024-team.md",
     "collection/@you-etal-2024-uiuc.md",
@@ -264,17 +232,12 @@
     "collection/@Luo_2022.md",
     "collection/@deng-raffel-2023-reward.md",
     "collection/@bi-etal-2021-simple-complex.md",
-<<<<<<< HEAD
     "research-papers/f.txt",
-=======
-    "collection/@bao-etal-2024-ctyun.md",
->>>>>>> 5f588fe0
     "research-papers/Plug and Play Language Models - A Simple Approach to Controlled Text Generation.pdf",
     "research-papers/Simple or Complex - Complexity-Controllable Question Generation with Soft Templates and Deep Mixture of Experts Model.pdf",
     "research-papers/Reward-Augmented Decoding - Efficient Controlled Text Generation With a Unidirectional Reward Model.pdf",
     "research-papers/Readability Controllable Biomedical Document Summarization.pdf",
     "research-papers/CTRL - A Conditional Transformer Language Model for Controllable Generation.pdf",
-    "summary.md",
     "research-papers/Controllable Text Generation for Large Language Models - A Survey.pdf",
     "research-papers/Galactica - A Large Language Model for Science.pdf",
     "research-papers/Galactica - A Large Language Model for Science.pdf.crdownload",
